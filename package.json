{
  "name": "@tsmodule/tsmodule",
  "type": "module",
  "version": "15.2.0",
  "repository": "tsmodule/tsmodule",
  "description": "TypeScript Module loader and compiler",
  "license": "MIT",
  "bin": {
    "tsmodule": "dist/index.js"
  },
  "exports": {
    ".": "./dist/loader/index.js",
    "./*": "./dist/*/index.js",
    "./package.json": "./package.json"
  },
  "types": "dist/types/index.d.ts",
  "contributors": [
    {
      "name": "C. Lewis",
      "email": "ctj.lewis@icloud.com",
      "url": "https://ctjlewis.com"
    }
  ],
  "files": [
    "dist/",
    "template/"
  ],
  "engines": {
    "node": ">=14"
  },
  "scripts": {
    "bootstrap": "node bootstrap.js",
    "bootload": "node --no-warnings --loader ./dist/loader/index.js src/index.ts build -f",
    "prebuild": "yarn bootstrap && yarn bootload && yarn link -f",
    "build": "tsmodule build",
    "dev": "tsmodule dev",
    "lint": "eslint --fix src",
    "prepare": "yarn build -f",
    "prepublishOnly": "yarn build && yarn test",
    "pretest": "yarn build -f",
    "test": "ava --no-worker-threads"
  },
  "dependencies": {
    "@types/node": "^17.0.15",
    "@typescript-eslint/eslint-plugin": "^5.9.1",
    "@typescript-eslint/parser": "^5.9.1",
    "ava": "^4.0.1",
<<<<<<< HEAD
    "await-shell": "^19.0.0",
=======
    "await-shell": "^18.0.0",
>>>>>>> b30788cf
    "chalk": "^5.0.0",
    "commander": "^8.3.0",
    "create-debug-logger": "^1.10.1",
    "esbuild": "^0.14.0",
    "eslint": "^8.8.0",
    "fast-glob": "^3.2.10",
    "fs-extra": "^10.0.0",
    "node-watch": "^0.7.3",
    "ora": "^6.0.1",
    "path": "^0.12.7",
    "typescript": "^4.5.5"
  },
  "keywords": [
    "esm",
    "loader",
    "typescript",
    "loader hook",
    "require hook",
    "experimental-loader"
  ],
  "ava": {
    "timeout": "10 minutes",
    "files": [
      "test/**/*.test.ts"
    ],
    "extensions": {
      "ts": "module"
    },
    "nodeArguments": [
      "--no-warnings",
      "--loader=@tsmodule/tsmodule"
    ]
  },
  "devDependencies": {
    "@types/fs-extra": "^9.0.13"
  }
}<|MERGE_RESOLUTION|>--- conflicted
+++ resolved
@@ -45,11 +45,7 @@
     "@typescript-eslint/eslint-plugin": "^5.9.1",
     "@typescript-eslint/parser": "^5.9.1",
     "ava": "^4.0.1",
-<<<<<<< HEAD
     "await-shell": "^19.0.0",
-=======
-    "await-shell": "^18.0.0",
->>>>>>> b30788cf
     "chalk": "^5.0.0",
     "commander": "^8.3.0",
     "create-debug-logger": "^1.10.1",
